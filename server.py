from flask import Flask, request, jsonify, send_file
from flask_cors import CORS # Importar Flask-CORS
import os
from glob import iglob
from pathlib import Path
import asv
import time

# App que implementa el servidor de Flask
app = Flask(__name__)
CORS(app)  # Habilitar CORS para todas las rutas automáticamente

# Carpeta para almacenar registros de voz
DATASET_FOLDER = "audios"
os.makedirs(DATASET_FOLDER, exist_ok=True)

# Diccionario donde almacenaremos las huellas vocales de los usuarios ya registrados ()
reg_user_vocal_fingerprint = dict()

# Calculamos las huellas vocales de todos los audios en el directorio audios/
for wav_file in iglob(os.path.join('audios', '*.wav')):
    print(f'Calculando huella vocal para: {wav_file}')
    user_id = Path(wav_file).stem   # Nombre del ficher sin extensión
<<<<<<< HEAD
    reg_user_vocal_fingerprint[user_id] = asv.compute_vocal_fingerprint_deltas(wav_file)
=======
    reg_user_vocal_fingerprint[user_id] = asv.compute_vocal_fingerprint_espectrograma(wav_file)
>>>>>>> d3e39e15


@app.route("/")
def home_page():
    return send_file('static/index.html')

# Registro de voz (almacena la muestra con la ID del usuario)
@app.route("/register", methods=["POST"])
def register():
    user_id = request.form.get("user_id")
    if not user_id:
        return jsonify({"error": "Falta el ID del usuario"}), 400
    
    if user_id in reg_user_vocal_fingerprint:
        return jsonify({"error": "Usuario ya registrado"}), 400
    
    file = request.files.get("audio")
    if not file:
        return jsonify({"error": "No se proporcionó un archivo de audio"}), 400
    
    # Almacenamos el audio del nuevo usuario en la carpeta audios y calculamos su huella vocal
    print(f'Registrando a: {user_id}')
    audio_path = os.path.join(DATASET_FOLDER, f"{user_id}.wav")
    file.save(audio_path)
<<<<<<< HEAD
    reg_user_vocal_fingerprint[user_id] = asv.compute_vocal_fingerprint_deltas(audio_path)
=======
    reg_user_vocal_fingerprint[user_id] = asv.compute_vocal_fingerprint_espectrograma(audio_path)
>>>>>>> d3e39e15
    
    return jsonify({"message": "Registro completado!!"})


# Verificación de locutor
@app.route("/verify", methods=["POST"])
def verify():
    user_id = request.form.get("user_id")
    if not user_id:
        return jsonify({"error": "Falta el ID del usuario"}), 400
    
    file = request.files.get("audio")
    if not file:
        return jsonify({"error": "No se proporcionó un archivo de audio"}), 400

    if user_id not in reg_user_vocal_fingerprint:
        return jsonify({"error": "El usuario no está registrado"}), 400
    
    print(f'Verificando a: {user_id}')
    # Calcular la huella vocal de la nueva muestra de audio
    test_audio_path = "temp.wav"
    file.save(test_audio_path)
<<<<<<< HEAD
    test_fingerprint = asv.compute_vocal_fingerprint_deltas(test_audio_path)
=======
    test_fingerprint = asv.compute_vocal_fingerprint_espectrograma(test_audio_path)
>>>>>>> d3e39e15
    
    # Medimos el tiempo de verificación
    start_time = time.time()

    # Comparamos ambas huellas vocales
<<<<<<< HEAD
    verified, distance = asv.compare_vocal_fingerprints_coseno(reg_user_vocal_fingerprint[user_id], test_fingerprint)  
    
    end_time = time.time()
    elapsed = end_time - start_time

    print(f'Verified: {verified} - Distance: {distance}')
    print(f'Tiempo de verificación: {elapsed:.6f} segundos')

=======
    verified, distance = asv.compare_vocal_fingerprints_scipy_cosine(reg_user_vocal_fingerprint[user_id], test_fingerprint)  
    print(f'Verified: {verified} - Distance: {distance}')
>>>>>>> d3e39e15
    return jsonify({
        "verified": bool(verified),
        "distance": float(distance)
    })

if __name__ == "__main__":
    app.run(debug=True)<|MERGE_RESOLUTION|>--- conflicted
+++ resolved
@@ -21,11 +21,9 @@
 for wav_file in iglob(os.path.join('audios', '*.wav')):
     print(f'Calculando huella vocal para: {wav_file}')
     user_id = Path(wav_file).stem   # Nombre del ficher sin extensión
-<<<<<<< HEAD
-    reg_user_vocal_fingerprint[user_id] = asv.compute_vocal_fingerprint_deltas(wav_file)
-=======
+
     reg_user_vocal_fingerprint[user_id] = asv.compute_vocal_fingerprint_espectrograma(wav_file)
->>>>>>> d3e39e15
+
 
 
 @app.route("/")
@@ -50,11 +48,9 @@
     print(f'Registrando a: {user_id}')
     audio_path = os.path.join(DATASET_FOLDER, f"{user_id}.wav")
     file.save(audio_path)
-<<<<<<< HEAD
-    reg_user_vocal_fingerprint[user_id] = asv.compute_vocal_fingerprint_deltas(audio_path)
-=======
+
     reg_user_vocal_fingerprint[user_id] = asv.compute_vocal_fingerprint_espectrograma(audio_path)
->>>>>>> d3e39e15
+
     
     return jsonify({"message": "Registro completado!!"})
 
@@ -77,17 +73,15 @@
     # Calcular la huella vocal de la nueva muestra de audio
     test_audio_path = "temp.wav"
     file.save(test_audio_path)
-<<<<<<< HEAD
+
     test_fingerprint = asv.compute_vocal_fingerprint_deltas(test_audio_path)
-=======
-    test_fingerprint = asv.compute_vocal_fingerprint_espectrograma(test_audio_path)
->>>>>>> d3e39e15
+
     
     # Medimos el tiempo de verificación
     start_time = time.time()
 
     # Comparamos ambas huellas vocales
-<<<<<<< HEAD
+
     verified, distance = asv.compare_vocal_fingerprints_coseno(reg_user_vocal_fingerprint[user_id], test_fingerprint)  
     
     end_time = time.time()
@@ -96,10 +90,6 @@
     print(f'Verified: {verified} - Distance: {distance}')
     print(f'Tiempo de verificación: {elapsed:.6f} segundos')
 
-=======
-    verified, distance = asv.compare_vocal_fingerprints_scipy_cosine(reg_user_vocal_fingerprint[user_id], test_fingerprint)  
-    print(f'Verified: {verified} - Distance: {distance}')
->>>>>>> d3e39e15
     return jsonify({
         "verified": bool(verified),
         "distance": float(distance)
