--- conflicted
+++ resolved
@@ -1,14 +1,8 @@
 import librosa
 from scipy.spatial.distance import euclidean, cosine
 import numpy as np
-<<<<<<< HEAD
 import soundfile as sf
 from scipy.stats import skew, kurtosis, pearsonr
-
-=======
-from scipy.stats import skew, kurtosis
-from scipy.spatial.distance import cosine
->>>>>>> d3e39e15
 
 def spectral_subtraction(y, sr, n_fft=2048, hop_length=512, noise_frames=6):
     """
@@ -75,13 +69,9 @@
     skewness y kurtosis son medidas de asimetría y apuntamiento de la distribución.
     skewness mide la "asimetría" de la distribución.
     kurtosis mide la "altura" de la distribución.
-
-    Returns:
-<<<<<<< HEAD
-        np.ndarray: Vector de características enriquecido (4 × num_parameters).
-=======
-        np.ndarray: Vector de características enriquecido (4 x num_parameters).
->>>>>>> d3e39e15
+    Returns:
+      np.ndarray: Vector de características enriquecido (4 × num_parameters).
+
     """
     # Cargar audio
     y, sr = librosa.load(audio_path, sr=sr)
@@ -99,10 +89,7 @@
     fingerprint = np.concatenate([mfcc_mean, mfcc_std, mfcc_skew, mfcc_kurt])
 
     return fingerprint
-<<<<<<< HEAD
-
-=======
->>>>>>> d3e39e15
+
 # Metodo para calcular usando derivadas, velocidad y aceleración
 def compute_vocal_fingerprint_deltas(audio_path, sr=16000, n_mfcc=13):
     """
@@ -183,12 +170,7 @@
 
     return bandas_media
 
-<<<<<<< HEAD
 # ---------------- Comparadores de huellas vocales -------------------
-=======
-
-
->>>>>>> d3e39e15
 
 def compare_vocal_fingerprints(x, y, threshold=100):
     """
@@ -213,8 +195,6 @@
     distance = euclidean(x, y)
     return distance < threshold, distance
 
-<<<<<<< HEAD
-
 def compare_vocal_fingerprints_coseno(x, y, threshold=0.2):
     """
     Compara dos huellas vocales utilizando la distancia del coseno.
@@ -271,8 +251,7 @@
     
     correlation, _ = pearsonr(x, y)
     return correlation > threshold, correlation
-=======
+
 def compare_vocal_fingerprints_scipy_cosine(x, y, threshold=0.15):
     distance = cosine(x, y)
     return distance < threshold, distance
->>>>>>> d3e39e15
